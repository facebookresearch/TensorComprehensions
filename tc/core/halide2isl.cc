/**
 * Copyright (c) 2017-present, Facebook, Inc.
 *
 * Licensed under the Apache License, Version 2.0 (the "License");
 * you may not use this file except in compliance with the License.
 * You may obtain a copy of the License at
 *
 *     http://www.apache.org/licenses/LICENSE-2.0
 *
 * Unless required by applicable law or agreed to in writing, software
 * distributed under the License is distributed on an "AS IS" BASIS,
 * WITHOUT WARRANTIES OR CONDITIONS OF ANY KIND, either express or implied.
 * See the License for the specific language governing permissions and
 * limitations under the License.
 */
#include "tc/core/halide2isl.h"

#include <algorithm>
#include <unordered_set>

#include "tc/core/constants.h"
#include "tc/core/polyhedral/schedule_isl_conversion.h"
#include "tc/core/polyhedral/schedule_transforms.h"
#include "tc/core/polyhedral/schedule_tree.h"
#include "tc/core/tc2halide.h"

namespace tc {
namespace halide2isl {

using namespace Halide;
using namespace Halide::Internal;
using namespace tc::polyhedral;
using namespace tc::polyhedral::detail;

SymbolTable makeSymbolTable(const tc2halide::HalideComponents& components) {
  // const Stmt& s) {
  // Collect and categorize all the Variable symbols
  class BuildSymbolTable : public IRVisitor {
    using IRVisitor::visit;
    std::set<std::string> included;
    void visit(const Variable* op) {
      if (!included.count(op->name)) {
        if (op->param.defined()) {
          // Param may exist only in the function definition and not in a
          // Halide::Stmt. Skip it here and just get parameters directly from
          // components.
        } else if (op->reduction_domain.defined()) {
          table.reductionVars.push_back(op->name);
        } else {
          table.idxVars.push_back(op->name);
        }
        included.insert(op->name);
      }
    }

   public:
    halide2isl::SymbolTable table;
  } builder;

  components.stmt.accept(&builder);
  // Get params from components.params which contain everything declared in
  // tcdef. However, the 0-D tensors are registered as both params and inputs,
  // filter those out.
  for (auto kvp : components.params) {
    bool skip = false;
    for (auto& o : components.inputs) {
      if (o.name() == kvp.second.name()) {
        skip = true;
        break;
      }
    }
    if (!skip) {
      builder.table.params.push_back(kvp.second);
    }
  }
  return builder.table;
}

isl::aff makeIslAffFromInt(isl::space space, int64_t val) {
  isl::val v = isl::val(space.get_ctx(), val);
  return isl::aff(isl::local_space(space), v);
}

std::vector<isl::aff> makeIslAffBoundsFromExpr(
    isl::space space,
    const Expr& e,
    bool allowMin,
    bool allowMax);

namespace {
/*
 * Convert Halide binary expression "op" into a list of isl affine functions by
 * converting its LHS and RHS into lists of affs and concatenating those lists.
 * This is intended to be used with Min/Max operations in upper/lower bound
 * computations, respectively.  Essentially, this allows for replacements
 *   x < min(a,min(b,c)) <=> x < a AND x < b AND x < c
 *   x > max(a,max(b,c)) <=> x > a AND x > b AND x > c
 */
template <typename T>
inline std::vector<isl::aff>
concatAffs(isl::space space, T op, bool allowMin, bool allowMax) {
  std::vector<isl::aff> result;

  for (const auto& aff :
       makeIslAffBoundsFromExpr(space, op->a, allowMin, allowMax)) {
    result.push_back(aff);
  }
  for (const auto& aff :
       makeIslAffBoundsFromExpr(space, op->b, allowMin, allowMax)) {
    result.push_back(aff);
  }

  return result;
}

/*
 * Convert Halide binary expression "op" into an isl affine function by
 * converting its LHS and RHS into affs and combining them with "combine"
 * into a single expression.  LHS and RHS are expected to only produce at most
 * one expression.  If either of them produces zero expressions, meaning the
 * bound is not affine, return an empty vector.  Otherwise return a vector with
 * a single expression that is the result of applying LHS.combine(RHS).
 * This is intended for use with operations other than Min/Max that do not
 * commute nicely in bounds, for example
 *   x < a + max(b,c)  NOT <=>  x < a + b AND x < a + c for negative values.
 */
template <typename T>
inline std::vector<isl::aff> combineSingleAffs(
    isl::space space,
    T op,
    isl::aff (isl::aff::*combine)(isl::aff) const) {
  auto left = makeIslAffBoundsFromExpr(space, op->a, false, false);
  auto right = makeIslAffBoundsFromExpr(space, op->b, false, false);
  CHECK_LE(left.size(), 1u);
  CHECK_LE(right.size(), 1u);

  if (left.size() == 0 || right.size() == 0) {
    return {};
  }

  return {(left[0].*combine)(right[0])};
}

} // end namespace

/*
 * Convert Halide expression into list of isl affine expressions usable for
 * defining constraints.  In particular, an expression starting with (nested)
 * Max operations can be used for lower bounds
 *   x > max(a,b) <=> x > a AND x > b
 * while an expression starting with (nested) Min operations can be used for
 * upper bounds
 *   x < min(a,b) <=> x < a AND x < b.
 * Arguments "allowMin" and "allowMax" control whether Min and Max operations,
 * respectively, are allowed to be present in the expression. Note that they
 * can only appear before any other operation and cannot appear together in an
 * expression.
 * If a Halide expression cannot be converted into a list of affine expressions,
 * return an empty list.
 */
std::vector<isl::aff> makeIslAffBoundsFromExpr(
    isl::space space,
    const Expr& e,
    bool allowMin,
    bool allowMax) {
  CHECK(!(allowMin && allowMax));

  using Halide::Internal::Max;
  using Halide::Internal::Min;

  const Min* minOp = e.as<Min>();
  const Max* maxOp = e.as<Max>();

  if (const Variable* op = e.as<Variable>()) {
    isl::local_space ls = isl::local_space(space);
    int pos = space.find_dim_by_name(isl::dim_type::param, op->name);
    if (pos >= 0) {
      return {isl::aff(ls, isl::dim_type::param, pos)};
    } else {
      // FIXME: thou shalt not rely upon set dimension names
      pos = space.find_dim_by_name(isl::dim_type::set, op->name);
      if (pos >= 0) {
        return {isl::aff(ls, isl::dim_type::set, pos)};
      }
    }
    LOG(FATAL) << "Variable not found in isl::space: " << space << ": " << op
               << ": " << op->name << '\n';
    return {};
  } else if (minOp != nullptr && allowMin) {
    return concatAffs(space, minOp, allowMin, allowMax);
  } else if (maxOp != nullptr && allowMax) {
    return concatAffs(space, maxOp, allowMin, allowMax);
  } else if (const Add* op = e.as<Add>()) {
    return combineSingleAffs(space, op, &isl::aff::add);
  } else if (const Sub* op = e.as<Sub>()) {
    return combineSingleAffs(space, op, &isl::aff::sub);
  } else if (const Mul* op = e.as<Mul>()) {
    return combineSingleAffs(space, op, &isl::aff::mul);
  } else if (const Div* op = e.as<Div>()) {
    return combineSingleAffs(space, op, &isl::aff::div);
  } else if (const Mod* op = e.as<Mod>()) {
    std::vector<isl::aff> result;
    // We cannot span multiple constraints if a modulo operation is involved.
    // x > max(a,b) % C is not equivalent to (x > a % C && x > b % C).
    auto lhs = makeIslAffBoundsFromExpr(space, e, false, false);
    CHECK_EQ(lhs.size(), 1u);
    if (const int64_t* b = as_const_int(op->b)) {
      return {lhs[0].mod(isl::val(space.get_ctx(), *b))};
    }
  } else if (const int64_t* i = as_const_int(e)) {
    return {makeIslAffFromInt(space, *i)};
  }

  return {};
}

isl::aff makeIslAffFromExpr(isl::space space, const Expr& e) {
  auto list = makeIslAffBoundsFromExpr(space, e, false, false);
  CHECK_LE(list.size(), 1u)
      << "Halide expr " << e << " unrolled into more than 1 isl aff"
      << " but min/max operations were disabled";

  // Non-affine
  if (list.size() == 0) {
    return isl::aff();
  }
  return list[0];
}

isl::space makeParamSpace(isl::ctx ctx, const SymbolTable& symbolTable) {
  auto space = isl::space(ctx, 0);
  // set parameter names
  for (auto p : symbolTable.params) {
    space = space.add_param(isl::id(ctx, p.name()));
  }
  return space;
}

isl::set makeParamContext(isl::ctx ctx, const SymbolTable& symbolTable) {
  auto space = makeParamSpace(ctx, symbolTable);
  auto context = isl::set::universe(space);
  for (auto p : symbolTable.params) {
    isl::aff a(isl::aff::param_on_domain_space(space, isl::id(ctx, p.name())));
    context = context & (a >= 0);
  }
  return context;
}

isl::map extractAccess(
    isl::set domain,
    const IRNode* op,
    const std::string& tensor,
    const std::vector<Expr>& args,
    AccessMap* accesses) {
  // Make an isl::map representing this access. It maps from the iteration space
  // to the tensor's storage space, using the coordinates accessed.

  isl::space domainSpace = domain.get_space();
  isl::space paramSpace = domainSpace.params();
  isl::id tensorID(paramSpace.get_ctx(), tensor);
  auto rangeSpace = paramSpace.named_set_from_params_id(tensorID, args.size());

  // Add a tag to the domain space so that we can maintain a mapping
  // between each access in the IR and the reads/writes maps.
  std::string tag = "__tc_ref_" + std::to_string(accesses->size());
  isl::id tagID(domain.get_ctx(), tag);
  accesses->emplace(op, tagID);
  isl::space tagSpace = paramSpace.named_set_from_params_id(tagID, 0);
  domainSpace = domainSpace.product(tagSpace);

  // Start with a totally unconstrained relation - every point in
  // the iteration domain could write to every point in the allocation.
  isl::map map =
      isl::map::universe(domainSpace.map_from_domain_and_range(rangeSpace));

  for (size_t i = 0; i < args.size(); i++) {
    // Then add one equality constraint per dimension to encode the
    // point in the allocation actually read/written for each point in
    // the iteration space. In the case of gathers or scatters, we may
    // have to leave some things unconstrained.

    // The coordinate written to in the range ...
    auto rangePoint =
        isl::pw_aff(isl::local_space(rangeSpace), isl::dim_type::set, i);
    // ... equals the coordinate accessed as a function of the domain.
    auto domainPoint = halide2isl::makeIslAffFromExpr(domainSpace, args[i]);
    if (!domainPoint.is_null()) {
      map = map.intersect(isl::pw_aff(domainPoint).eq_map(rangePoint));
    }
  }

  return map;
}

std::pair<isl::union_map, isl::union_map>
extractAccesses(isl::set domain, const Stmt& s, AccessMap* accesses) {
  class FindAccesses : public IRGraphVisitor {
    using IRGraphVisitor::visit;

    void visit(const Call* op) override {
      IRGraphVisitor::visit(op);
      if (op->call_type == Call::Halide || op->call_type == Call::Image) {
        reads = reads.unite(
            extractAccess(domain, op, op->name, op->args, accesses));
      }
    }

    void visit(const Provide* op) override {
      IRGraphVisitor::visit(op);
      writes =
          writes.unite(extractAccess(domain, op, op->name, op->args, accesses));
    }

    const isl::set& domain;
    AccessMap* accesses;

   public:
    isl::union_map reads, writes;

    FindAccesses(const isl::set& domain, AccessMap* accesses)
        : domain(domain),
          accesses(accesses),
          reads(isl::union_map::empty(domain.get_space())),
          writes(isl::union_map::empty(domain.get_space())) {}
  } finder(domain, accesses);
  s.accept(&finder);
  return {finder.reads, finder.writes};
}

/*
 * Helper function for extracting a schedule from a Halide Stmt,
 * recursively descending over the Stmt.
 * "s" is the current position in the recursive descent.
 * "set" describes the bounds on the outer loop iterators.
 * "outer" contains the names of the outer loop iterators
 * from outermost to innermost.
 * Return the schedule corresponding to the subtree at "s".
 *
 * "reads" and "writes" collect the accesses found along the way.
 * "accesses" collects the mapping from Call (for the reads) and Provide nodes
 * (for the writes) to the corresponding tag in the access relations.
 * "statements" collects the mapping from instance set tuple identifiers
 * to the corresponding Provide node.
 * "iterators" collects the mapping from instance set tuple identifiers
 * to the corresponding outer loop iterator names, from outermost to innermost.
 */
isl::schedule makeScheduleTreeHelper(
    const Stmt& s,
    isl::set set,
    std::vector<std::string>& outer,
    isl::union_map* reads,
    isl::union_map* writes,
    AccessMap* accesses,
    StatementMap* statements,
    IteratorMap* iterators) {
  isl::schedule schedule;
  if (auto op = s.as<For>()) {
    // Add one additional dimension to our set of loop variables
    int thisLoopIdx = set.dim(isl::dim_type::set);
    set = set.add_dims(isl::dim_type::set, 1);

    // Make an id for this loop var. For set dimensions this is
    // really just for pretty-printing.
    isl::id id(set.get_ctx(), op->name);
    set = set.set_dim_id(isl::dim_type::set, thisLoopIdx, id);

    // Construct a variable (affine function) that indexes the new dimension of
    // this space.
    isl::aff loopVar(
        isl::local_space(set.get_space()), isl::dim_type::set, thisLoopIdx);

    // Then we add our new loop bound constraints.
    auto lbs = halide2isl::makeIslAffBoundsFromExpr(
        set.get_space(), op->min, false, true);
    CHECK_GT(lbs.size(), 0u)
        << "could not obtain polyhedral lower bounds from " << op->min;
    for (auto lb : lbs) {
      set = set.intersect(loopVar.ge_set(lb));
    }

    Expr max = simplify(op->min + op->extent - 1);
    auto ubs =
        halide2isl::makeIslAffBoundsFromExpr(set.get_space(), max, true, false);
    CHECK_GT(ubs.size(), 0u)
        << "could not obtain polyhedral upper bounds from " << max;
    for (auto ub : ubs) {
      set = set.intersect(ub.ge_set(loopVar));
    }

    // Recursively descend.
    auto outerNext = outer;
    outerNext.push_back(op->name);
    auto body = makeScheduleTreeHelper(
        op->body,
        set,
        outerNext,
        reads,
        writes,
        accesses,
        statements,
        iterators);

    // Create an affine function that defines an ordering for all
    // the statements in the body of this loop over the values of
    // this loop. For each statement in the children we want the
    // function that maps everything in its space to this
    // dimension. The spaces may be different, but they'll all have
    // this loop var at the same index.
    isl::multi_union_pw_aff mupa;
    body.get_domain().foreach_set([&](isl::set s) {
      isl::aff newLoopVar(
          isl::local_space(s.get_space()), isl::dim_type::set, thisLoopIdx);
      if (mupa) {
        mupa = mupa.union_add(isl::union_pw_aff(isl::pw_aff(newLoopVar)));
      } else {
        mupa = isl::union_pw_aff(isl::pw_aff(newLoopVar));
      }
    });

    schedule = body.insert_partial_schedule(mupa);
  } else if (auto op = s.as<Halide::Internal::Block>()) {
    std::vector<Stmt> stmts;
    stmts.push_back(op->first);
    stmts.push_back(op->rest);

    // Build a schedule tree for both members of the block and
    // combine them in a sequence.
    std::vector<isl::schedule> schedules;
    for (Stmt stmt : stmts) {
      schedules.push_back(makeScheduleTreeHelper(
          stmt, set, outer, reads, writes, accesses, statements, iterators));
    }
    schedule = schedules[0].sequence(schedules[1]);

  } else if (auto op = s.as<Provide>()) {
    // Make an ID for this leaf statement. This *is* semantically
    // meaningful - it is used as a key to identify the provide
    // node.
    size_t stmtIndex = statements->size();
    isl::id id(set.get_ctx(), kStatementLabel + std::to_string(stmtIndex));
    statements->emplace(id, op);
    iterators->emplace(id, outer);
    isl::set domain = set.set_tuple_id(id);
    schedule = isl::schedule::from_domain(domain);

    isl::union_map newReads, newWrites;
    std::tie(newReads, newWrites) =
        halide2isl::extractAccesses(domain, op, accesses);

    *reads = reads->unite(newReads);
    *writes = writes->unite(newWrites);

  } else {
    LOG(FATAL) << "Unhandled Halide stmt: " << s;
  }
  return schedule;
};

ScheduleTreeAndAccesses makeScheduleTree(isl::space paramSpace, const Stmt& s) {
  ScheduleTreeAndAccesses result;

  result.writes = result.reads = isl::union_map::empty(paramSpace);

  // Walk the IR building a schedule tree
  std::vector<std::string> outer;
  auto schedule = makeScheduleTreeHelper(
      s,
      isl::set::universe(paramSpace),
      outer,
      &result.reads,
      &result.writes,
      &result.accesses,
      &result.statements,
      &result.iterators);

  result.tree = fromIslSchedule(schedule);

  return result;
}

std::vector<Reduction> findReductions(const Stmt& s) {
  class FindReductions : public IRVisitor {
    using IRVisitor::visit;

    bool isReductionUpdate(const Provide* op) {
      if (const Call* call = op->values[0].as<Call>()) {
        return call->is_intrinsic(tc2halide::kReductionUpdate);
      } else {
        return false;
      }
    }

    // Keep track of any reduction variable name for use in visit(Provide*)
    void visit(const Variable* op) {
      if (op->reduction_domain.defined()) {
        reductionVars.insert(op->name);
      }
    }

    // Keep track of the names of the outer For nodes.
    void visit(const For* op) {
      vars.push_back(op->name);
      IRVisitor::visit(op);
      vars.pop_back();
    }

    // Check if the node is an update node with at least one reduction
    // dimension, keeping track of the information about the reduction.
    // In particular, collect the positions of the reduction
    // dimensions in the update statement domain.
    // Visit the children first to ensure that all relevant
    // reduction variables have been found first.
    void visit(const Provide* op) {
      IRVisitor::visit(op);
      if (isReductionUpdate(op)) {
        std::vector<size_t> dims;
        auto n = vars.size();
        for (size_t i = 0; i < n; ++i) {
          if (reductionVars.count(vars[i]) != 0) {
            dims.emplace_back(i);
          }
        }
        if (dims.size() > 0) {
<<<<<<< HEAD
          auto& p = reductions[op->name];
          CHECK(!p.update.defined())
              << "Multiple reduction updates not yet implemented";
          p.update = op;
          p.dims = dims;
=======
          Reduction p;
          p.update = op;
          p.dims = dims;
          reductions.emplace_back(p);
>>>>>>> 0f3f64bf
        }
      }
    }

   public:
    // The variables that are known to be reduction variables.
    std::unordered_set<std::string> reductionVars;
    // The names of the outer For nodes, outermost to innermost.
    std::vector<std::string> vars;
<<<<<<< HEAD
    std::map<std::string, Reduction> reductions;
=======
    std::vector<Reduction> reductions;
>>>>>>> 0f3f64bf
  } finder;
  s.accept(&finder);

  return finder.reductions;
}

} // namespace halide2isl
} // namespace tc<|MERGE_RESOLUTION|>--- conflicted
+++ resolved
@@ -521,18 +521,10 @@
           }
         }
         if (dims.size() > 0) {
-<<<<<<< HEAD
-          auto& p = reductions[op->name];
-          CHECK(!p.update.defined())
-              << "Multiple reduction updates not yet implemented";
-          p.update = op;
-          p.dims = dims;
-=======
           Reduction p;
           p.update = op;
           p.dims = dims;
           reductions.emplace_back(p);
->>>>>>> 0f3f64bf
         }
       }
     }
@@ -542,11 +534,7 @@
     std::unordered_set<std::string> reductionVars;
     // The names of the outer For nodes, outermost to innermost.
     std::vector<std::string> vars;
-<<<<<<< HEAD
-    std::map<std::string, Reduction> reductions;
-=======
     std::vector<Reduction> reductions;
->>>>>>> 0f3f64bf
   } finder;
   s.accept(&finder);
 
