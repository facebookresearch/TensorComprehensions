/**
 * Copyright (c) 2017-present, Facebook, Inc.
 *
 * Licensed under the Apache License, Version 2.0 (the "License");
 * you may not use this file except in compliance with the License.
 * You may obtain a copy of the License at
 *
 *     http://www.apache.org/licenses/LICENSE-2.0
 *
 * Unless required by applicable law or agreed to in writing, software
 * distributed under the License is distributed on an "AS IS" BASIS,
 * WITHOUT WARRANTIES OR CONDITIONS OF ANY KIND, either express or implied.
 * See the License for the specific language governing permissions and
 * limitations under the License.
 */
#include <glog/logging.h>

#include "tc/core/flags.h"
#include "tc/core/tc2halide.h"
#include "tc/lang/parser.h"
#include "tc/lang/sema.h"

namespace tc2halide {

using namespace Halide;
using namespace Halide::Internal;

using std::map;
using std::set;
using std::string;
using std::vector;

namespace {

Type translateScalarType(int tcType) {
  switch (tcType) {
    case lang::TK_BOOL:
      return UInt(1);
    case lang::TK_UINT8:
      return UInt(8);
    case lang::TK_UINT16:
      return UInt(16);
    case lang::TK_UINT32:
      return UInt(32);
    case lang::TK_UINT64:
      return UInt(64);
    case lang::TK_INT8:
      return Int(8);
    case lang::TK_INT16:
      return Int(16);
    case lang::TK_INT32:
      return Int(32);
    case lang::TK_INT64:
      return Int(64);
    case lang::TK_FLOAT:
      return Float(32);
    case lang::TK_DOUBLE:
      return Float(64);
    default:
      LOG(FATAL) << "Unhandled TC scalar type: " << tcType << '\n';
      return Type();
  }
}

void translateParam(
    const lang::Param& p,
    map<string, Parameter>* params,
    vector<ImageParam>* inputs) {
  if (params->find(p.ident().name()) != params->end()) {
    return;
  } else {
    lang::TensorType type = p.tensorType();
    int dimensions = (int)type.dims().size();
    ImageParam imageParam(
        translateScalarType(type.scalarType()), dimensions, p.ident().name());
    inputs->push_back(imageParam);
    vector<Expr> dims;
    for (auto d_ : type.dims()) {
      if (d_->kind() == lang::TK_IDENT) {
        auto d = lang::Ident(d_);
        auto it = params->find(d.name());
        Parameter p;
        if (it != params->end()) {
          p = it->second;
        } else {
          p = Parameter(Int(32), false, 0, d.name(), true);
          (*params)[d.name()] = p;
        }
        dims.push_back(Variable::make(Int(32), p.name(), p));
      } else {
        CHECK(d_->kind() == lang::TK_CONST);
        int32_t value = lang::Const(d_).value();
        dims.push_back(Expr(value));
      }
    }

    for (int i = 0; i < imageParam.dimensions(); i++) {
      imageParam.dim(i).set_bounds(0, dims[i]);
    }
    (*params)[imageParam.name()] = imageParam.parameter();
  }
}

void translateOutput(
    const lang::Param& p,
    const map<string, Function>& funcs,
    vector<Function>* outputs) {
  outputs->push_back(funcs.at(p.ident().name()));
}

Expr translateExpr(
    const lang::TreeRef& expr,
    const map<string, Parameter>& params,
    const map<string, Function>& funcs,
    const map<string, Expr>& lets) {
  auto t = [&](int idx) {
    return translateExpr(expr->tree(idx), params, funcs, lets);
  };
  switch (expr->kind()) {
    case lang::TK_IDENT: {
      const auto& name = lang::Ident(expr).name();
      auto it = lets.find(name);
      if (it != lets.end())
        return it->second;
      return Var(name);
    }
    case lang::TK_ACCESS: {
      auto a = lang::Access(expr);
      string tensorName = a.name().name();
      auto paramIt = params.find(tensorName);
      auto funcIt = funcs.find(tensorName);
      vector<Expr> args;
      for (auto e : a.arguments()) {
        args.push_back(translateExpr(e, params, funcs, lets));
      }
      if (paramIt != params.end()) {
        // Accessing an input tensor
        return Call::make(paramIt->second, args);
      } else if (funcIt != funcs.end()) {
        // Call to a Func
        return Call::make(funcIt->second, args);
      } else {
        LOG(FATAL) << "Access to unknown symbol: " << a << '\n';
        return Expr();
      }
    }
    case '+':
      return t(0) + t(1);
    case '-':
      if (expr->trees().size() == 1) {
        return 0 - t(0);
      } else {
        return t(0) - t(1);
      }
    case '*':
      return t(0) * t(1);
    case '/':
      return t(0) / t(1);
    case lang::TK_MIN:
      return min(t(0), t(1));
    case lang::TK_MAX:
      return max(t(0), t(1));
    case '?': {
      Expr cond = t(0), true_val = t(1), false_val = t(2);
      return Call::make(
          true_val.type(),
          Call::if_then_else,
          {cond, true_val, false_val},
          Call::Intrinsic);
    }
    case lang::TK_EQ:
      return t(0) == t(1);
    case lang::TK_NE:
      return t(0) != t(1);
    case lang::TK_LE:
      return t(0) <= t(1);
    case lang::TK_GE:
      return t(0) >= t(1);
    case '<':
      return t(0) < t(1);
    case '>':
      return t(0) > t(1);
    case '!':
      return !t(0);
    case lang::TK_AND:
      return t(0) && t(1);
    case lang::TK_OR:
      return t(0) || t(1);
    case lang::TK_BUILT_IN: {
      auto b = lang::BuiltIn(expr);
      vector<Expr> exprs;
      for (auto a : b.arguments()) {
        exprs.push_back(translateExpr(a, params, funcs, lets));
      }
      auto output_type = translateScalarType(b.type()->kind());
      return Call::make(output_type, b.name(), exprs, Call::PureExtern);
    }
    case lang::TK_CONST: {
      auto c = lang::Const(expr);
      // current Const can only be a a TK_FLOAT or a TK_INT32
      if (c.type()->kind() == lang::TK_FLOAT) {
        return static_cast<float>(c.value());
      } else {
        TC_ASSERT(c, c.type()->kind() == lang::TK_INT32);
        return static_cast<int>(c.value());
      }
    }
    case lang::TK_CAST: {
      auto c = lang::Cast(expr);
      auto v = translateExpr(c.value(), params, funcs, lets);
      return cast(translateScalarType(c.type()->kind()), v);
    }
    default:
      LOG(FATAL) << "Unhandled TC expr: " << expr << '\n';
      return Expr();
  }
}

vector<const Variable*> unboundVariables(const vector<Var>& lhs, Expr rhs) {
  class FindUnboundVariables : public IRVisitor {
    using IRVisitor::visit;

    void visit(const Variable* op) {
      if (!op->param.defined() && !op->reduction_domain.defined() &&
          !op->image.defined() && !bound.contains(op->name) &&
          !visited.count(op->name)) {
        result.push_back(op);
        visited.insert(op->name);
      }
    }

    void visit(const Let* op) {
      op->value.accept(this);
      {
        ScopedBinding<> bind(bound, op->name);
        op->body.accept(this);
      }
    }

    Scope<> bound;
    set<string> visited;

   public:
    FindUnboundVariables(const vector<Var>& lhs) {
      for (auto v : lhs) {
        bound.push(v.name());
      }
    }
    vector<const Variable*> result;
  } finder(lhs);
  rhs.accept(&finder);
  return finder.result;
}

typedef map<Function, map<string, Interval>, Function::Compare> FunctionBounds;

void forwardBoundsInference(
    const std::vector<Expr>& exprs,
    const FunctionBounds& bounds,
    const lang::TreeRef& comprehension,
    bool throwWarnings,
    Scope<Interval>* solution) {
  class CreateConstraints : public IRVisitor {
    using IRVisitor::visit;

    void visit(const Variable* op) {
      if (!op->param.defined() && !op->reduction_domain.defined() &&
          !op->image.defined()) {
        freeVars.insert(op->name);
      }
    }

    void visit(const Call* op) {
      IRVisitor::visit(op);

      // Create inequalities that assert this is not an out-of-bounds access.
      if (op->call_type == Call::Halide) {
        CHECK(op->func.defined())
            << "Expected a Call of type Halide to have an associated Function\n";
        const auto& it = bounds.find(Function(op->func));
        if (it != bounds.end()) {
          const map<string, Interval>& b = it->second;
          for (size_t i = 0; i < op->args.size(); i++) {
            const string& dim = Function(op->func).args()[i];
            const auto& it = b.find(dim);
            if (it != b.end()) {
              Interval interval = it->second;
              CHECK(interval.is_bounded())
                  << "Expected explicit constraints on every dimension of every Func\n";
              result.push_back(op->args[i] >= interval.min);
              result.push_back(op->args[i] <= interval.max);
            }
          }
        }
      } else if (op->call_type == Call::Image) {
        CHECK(op->param.defined())
            << "Expected a Call of type Image to have an associated Parameter\n";
        for (size_t i = 0; i < op->args.size(); i++) {
          CHECK(
              op->param.min_constraint(i).defined() &&
              op->param.extent_constraint(i).defined())
              << "Expected explicit constraints on every dimension of every input\n";
          Expr lb = op->param.min_constraint(i);
          Expr ub = lb + op->param.extent_constraint(i);
          result.push_back(op->args[i] >= lb);
          result.push_back(op->args[i] < ub);
        }
      }
    }

    void visit(const Let* op) {
      // To handle lets correctly we'll need to see which constraints
      // found in the body depend on the let variable and wrap a let
      // expression around each such constraint.
      LOG(FATAL) << "Lets not yet handled by this visitor: " << Expr(op)
                 << '\n';
    };

   public:
    vector<Expr> result;
    set<string> freeVars;
    const FunctionBounds& bounds;
    CreateConstraints(const FunctionBounds& b) : bounds(b) {}
  } constraints(bounds);
  for (auto& expr : exprs) {
    expr.accept(&constraints);
  }
  // Use Halide tools for solving the system. If this falls down in
  // some way we should swap in ISL, but if it doesn't, it's
  // convenient to stay in Halide IR and not convert Exprs back and
  // forth. My (Andrew's) other motivation for writing it this way is
  // to be sure I understand the range inference semantics in TC.

  // The precise model for bounds inference is still under
  // discussion. I'll proceed with inequalities for now, because it
  // makes the tests pass, and it's the first thing I happened to
  // write. It's way too lenient though - in the face of ambiguities
  // it just picks something semi-reasonable instead of throwing an
  // error.

  // A visitor to detect if an expression depends on a single free var
  // only.
  class FreeVarCounter : public IRVisitor {
    using IRVisitor::visit;
    void visit(const Variable* op) {
      if (op->param.defined()) {
        return;
      }
      if (op->name == var) {
        this_var_count++;
      }
      free_vars_count++;
    }
    string var;
    int this_var_count;
    int free_vars_count;

   public:
    bool depends_on_single_free_var(Expr e, string v) {
      this_var_count = 0;
      free_vars_count = 0;
      var = v;
      e.accept(this);
      return this_var_count && (this_var_count == free_vars_count);
    }

    bool free_vars(Expr e) {
      this_var_count = 0;
      free_vars_count = 0;
      var.clear();
      e.accept(this);
      return free_vars_count;
    }

  } counter;

  // Iteratively solve for the free vars. Requires that the system be
  // upper triangular (i.e. we find a variable with no interactions
  // with other variables, then back substitute).
  set<string> unsolved = constraints.freeVars;
  vector<Expr> inequalities = constraints.result;

  Expr unchecked_preconditions = const_true();

  // First fix all the things explicitly specified with 'where' clauses
  for (auto it = solution->begin(); it != solution->end(); ++it) {
    unsolved.erase(it.name());
  }
  for (Expr& e : inequalities) {
    Expr solved = and_condition_over_domain(e, *solution);
    if (is_zero(solved)) {
      unchecked_preconditions = unchecked_preconditions && e;
      e = const_true();
    } else {
      e = solved;
    }
  }

  while (!unsolved.empty()) {
    set<string> still_unsolved;
    for (string v : unsolved) {
      // Collect the terms that depend on this var only
      Expr c = const_true();
      vector<Expr> remaining_inequalities;
      for (Expr e : inequalities) {
        if (counter.depends_on_single_free_var(e, v)) {
          c = c && e;
        } else {
          remaining_inequalities.push_back(e);
        }
      }

      // Find the largest possible range for the free variable that
      // satisfies these inequalities.
      Interval i = solve_for_inner_interval(c, v);

      // TODO: Also check outer interval and assert equal to enforce no slack,
      // no disjoint subsets, etc.

      if (i.is_empty()) {
        throw lang::ErrorReport(comprehension)
            << "Inferred an empty range for variable " << v
            << ". Derived condition: " << c;
      }

      if (!i.is_bounded()) {
        // This var is underconstrained without solving for more vars first.
        still_unsolved.insert(v);
      } else {
        // At this point we could eliminate this var from the system
        // before proceeding to the next var, but we don't, in order
        // to keep things invariant to the order in which we iterate
        // over the set of unsolved vars.
        solution->push(v, i);
        inequalities.swap(remaining_inequalities);
      }
    }

    // At the end of each round, eliminate the variables solved from
    // the system.
    for (Expr& e : inequalities) {
      int before = counter.free_vars(e);
      Expr orig = e;
      e = and_condition_over_domain(e, *solution);
      int after = counter.free_vars(e);
      // Check that we didn't eliminate all vars from a single
      // expression. We would have to check the resulting condition at
      // runtime, and we consider this too confusing for the user - we
      // only do runtime-checked bounds constraints on access
      // dimensions that do not have any free vars in them
      // (e.g. constants).
      if (before && !after && !can_prove(e)) {
        unchecked_preconditions = unchecked_preconditions && orig;
        e = const_true();
      }
    }

    if (still_unsolved.size() == unsolved.size()) {
      Expr combined_expr = fold_left(inequalities, And::make);
      lang::ErrorReport err(comprehension);
      for (string v : unsolved) {
        err << "Unsolved variable: " << v << '\n';
      }
      err << "Inferred constraint: " << combined_expr << '\n'
          << "Could not infer ranges for free variables. Use a where clause";
      throw err;
    }
    unsolved.swap(still_unsolved);
  }

  // Let's take a look at the remaining inequalities. We'll have to
  // assert these at runtime, but that isn't implemented yet.
  inequalities.push_back(unchecked_preconditions);
  Expr remaining = simplify(fold_left(inequalities, And::make));
  if (!is_one(remaining)) {
    lang::ErrorReport err(comprehension);
    err << "Required precondition will not be checked at runtime: "
        << remaining;
    if (throwWarnings) {
      throw err;
    } else {
      warn(err);
    }
  }
}

Expr reductionUpdate(Expr e) {
  return Call::make(e.type(), kReductionUpdate, {e}, Call::Intrinsic);
}

// Note that the function definitions created by translateComprehension may
// contain kReductionUpdate intrinsics.  These may have to be removed
// in order to be able to apply internal Halide analysis passes on them.
void translateComprehension(
    const lang::Comprehension& c,
    const map<string, Parameter>& params,
    bool throwWarnings,
    map<string, Function>* funcs,
    FunctionBounds* bounds) {
  Function f;
  auto it = funcs->find(c.ident().name());
  if (it != funcs->end()) {
    f = it->second;
  } else {
    f = Function(c.ident().name());
    (*funcs)[c.ident().name()] = f;
  }
  // Function is the internal Halide IR type for a pipeline
  // stage. Func is the front-end class that wraps it. Here it's
  // convenient to use both.
  Func func(f);

  vector<Var> lhs;
  vector<Expr> lhs_as_exprs;
  for (lang::Ident id : c.indices()) {
    lhs.push_back(Var(id.name()));
    lhs_as_exprs.push_back(lhs.back());
  }

  // we currently inline all of the let bindings generated in where clauses
  // in the future we may consider using Halide Let bindings when they
  // are supported later
  map<string, Expr> lets;
  for (auto wc : c.whereClauses()) {
    if (wc->kind() == lang::TK_LET) {
      auto let = lang::Let(wc);
      lets[let.name().name()] = translateExpr(let.rhs(), params, *funcs, lets);
    }
  }

  Expr rhs = translateExpr(c.rhs(), params, *funcs, lets);

  std::vector<Expr> all_exprs;
  for (auto wc : c.whereClauses()) {
    if (wc->kind() == lang::TK_EXISTS) {
      all_exprs.push_back(
          translateExpr(lang::Exists(wc).exp(), params, *funcs, lets));
    }
  }

  // Halide doesn't have first-class reductions. We map reductions to recursion.
  bool added_implicit_initialization = false;

  auto setupIdentity = [&](const Expr& identity, bool zero) {
    if (!f.has_pure_definition()) {
      added_implicit_initialization = true;
      func(lhs) = (zero) ? identity
                         : undef(rhs.type()); // undef causes the original value
                                              // to remain in input arrays
    }
  };

  // Each reduction operator has two variants
  // (1) +=, TK_PLUS_EQ which updates the tensor inplace using its existing
  // values (2) +=!, TK_PLUS_EQ_B which first sets the tensor to the identity
  // for the reduction and then applies the reduction.
  bool should_zero = false;
  switch (c.assignment()->kind()) {
    case lang::TK_PLUS_EQ_B:
      should_zero = true; // fallthrough
    case lang::TK_PLUS_EQ:
      setupIdentity(make_zero(rhs.type()), should_zero);
      rhs = func(lhs) + rhs;
      break;

    case lang::TK_TIMES_EQ_B:
      should_zero = true; // fallthrough
    case lang::TK_TIMES_EQ:
      setupIdentity(make_one(rhs.type()), should_zero);
      rhs = func(lhs) * rhs;
      break;

    case lang::TK_MIN_EQ_B:
      should_zero = true; // fallthrough
    case lang::TK_MIN_EQ:
      setupIdentity(rhs.type().max(), should_zero);
      rhs = min(func(lhs), rhs);
      break;

    case lang::TK_MAX_EQ_B:
      should_zero = true; // fallthrough
    case lang::TK_MAX_EQ:
      setupIdentity(rhs.type().min(), should_zero);
      rhs = max(func(lhs), rhs);
      break;

    case '=':
      break;
    default:
      throw lang::ErrorReport(c) << "Unimplemented reduction "
                                 << c.assignment()->range().text() << "\n";
  }

  // Tag reductions as such
  if (c.assignment()->kind() != '=') {
    rhs = reductionUpdate(rhs);
  }

  // Bind any scalar params on the rhs to their parameter objects.
  class BindParams : public IRMutator2 {
    using IRMutator2::visit;
    Expr visit(const Variable* op) {
      auto it = params.find(op->name);
      if (it != params.end()) {
        return Variable::make(op->type, op->name, it->second);
      } else {
        return op;
      }
    }
    const map<string, Parameter>& params;

   public:
    BindParams(const map<string, Parameter>& params) : params(params) {}
  } bindParams(params);

  rhs = bindParams.mutate(rhs);
  for (auto& exp : all_exprs) {
    exp = bindParams.mutate(exp);
  }

  // TODO: When the LHS incorporates general expressions we'll need to
  // bind params there too.

  // Do forward bounds inference -- construct an expression that says
  // this expression never reads out of bounds on its inputs, and
  // solve it for the largest possible extent in the free variables to
  // get a bound for each. Note that doing it here eagerly,
  // comprehension-by-comprehension, means we can't mix forwards and
  // backwards bounds inference yet (e.g. resolve bounds of earlier
  // underconstrained comprehensions using later ones based on
  // demand).
  Scope<Interval> solution;

  // Put anything explicitly specified with a 'where' class in the solution
  for (auto constraint_ : c.whereClauses()) {
    if (constraint_->kind() != lang::TK_RANGE_CONSTRAINT)
      continue;
    auto constraint = lang::RangeConstraint(constraint_);
    Interval i;
    i.min = translateExpr(constraint.start(), params, *funcs, lets);
    i.max = translateExpr(constraint.end(), params, *funcs, lets) - 1;

    // TODO: In the future we'll want to make any non-trivial bounds
    // into hidden scalar parameters, and just pass variables to the
    // polyhedral layer instead of potentially complex
    // expressions. This will not be simple. These expressions can
    // potentially affect the bounds of the output tensors, so they
    // need to be efficiently computable outside the emitted kernel by
    // the execution engine.

    solution.push(constraint.ident().name(), i);
  }

  // Infer the rest
  all_exprs.push_back(rhs);
  forwardBoundsInference(all_exprs, *bounds, c, throwWarnings, &solution);

  // TODO: What if subsequent updates have incompatible bounds
  // (e.g. an in-place stencil)?. The .bound directive will use the
  // bounds of the last stage for all stages.

  // Does a tensor have a single bound, or can its bounds shrink over
  // time? Solve for a single bound for now.

  for (Var v : lhs) {
    if (!solution.contains(v.name())) {
      throw lang::ErrorReport(c)
          << "Free variable " << v
          << " was not solved in range inference. May not be used right-hand side";
    }
    // TODO: We're enforcing a single bound across all comprehensions
    // for now. We should really check later ones are equal to earlier
    // ones instead of just clobbering.
    (*bounds)[f][v.name()] = solution.get(v.name());
  }

  // Free variables that appear on the rhs but not the lhs are
  // reduction variables. Make a reduction domain for them.

  // TODO: the nesting order of the variables in the reduction domain
  // is currently in the order found, from left to right. This means
  // reordering the expression can change the result for
  // non-commutative reductions.
  vector<const Variable*> unbound = unboundVariables(lhs, rhs);
  RDom rdom;
  if (!unbound.empty()) {
    vector<ReductionVariable> rVars;
    for (size_t i = 0; i < unbound.size(); i++) {
      auto v = unbound[unbound.size() - 1 - i];
      if (!solution.contains(v->name)) {
        throw lang::ErrorReport(c)
            << "Free variable " << v << " is unconstrained. "
            << "Use a 'where' clause to set its range.";
      }
      Interval bound = solution.get(v->name);
      Expr v_min = bound.min;
      Expr v_extent = simplify(bound.max - bound.min + 1);
      rVars.push_back({v->name, v_min, v_extent});
      (*bounds)[f][v->name] = bound;
    }
    ReductionDomain domain(rVars);
    for (auto v : unbound) {
      Expr rv = Variable::make(Int(32), v->name, domain);
      rhs = substitute(v->name, rv, rhs);
    }
    rdom = RDom(domain);
  }

  Stage stage{func(lhs) = rhs};

  // Use the simplest possible Halide schedule, but reorder the loop
  // indices to match TC convention.
  vector<VarOrRVar> loop_nest;
  if (rdom.defined()) {
    for (int i = 0; i < rdom.dimensions(); i++) {
      loop_nest.push_back(rdom[i]);
    }
  }
  while (!lhs.empty()) {
    loop_nest.push_back(lhs.back());
    lhs.pop_back();
  }

  if (added_implicit_initialization) {
    // Also reorder reduction initializations to the TC convention
    vector<Var> funcArgs = func.args();
    loop_nest.clear();
    while (!funcArgs.empty()) {
      loop_nest.push_back(funcArgs.back());
      funcArgs.pop_back();
    }
    func.reorder(loop_nest);
  }

  func.compute_root();
  stage.reorder(loop_nest);
}

HalideComponents translateDef(const lang::Def& def, bool throwWarnings) {
  map<string, Function> funcs;
  HalideComponents components;
  components.def = def;
  FunctionBounds bounds;

  for (auto p : def.params()) {
    translateParam(p, &components.params, &components.inputs);
  }
  for (auto c : def.statements()) {
    translateComprehension(
        c, components.params, throwWarnings, &funcs, &bounds);
  }
  vector<Function> outputs;
  for (auto p : def.returns()) {
    translateOutput(p, funcs, &outputs);
  }

  // Now apply an extremely simplified version of Halide lowering

  // Compute an environment
  map<string, Function> env;
  for (auto f : outputs) {
    populate_environment(f, env);
  }

  // Finalize all the LoopLevels
  for (auto& iter : env) {
    iter.second.lock_loop_levels();
  }

  // Compute a realization order. This is a topological order on the
  // pipeline of groups of Funcs. For our purposes, each group has a
  // single Func in it. The Halide scheduling directive compute_with,
  // (which does general loop fusion) can create groups with multiple
  // Funcs in it, but we don't use it here.
  vector<string> order;
  vector<vector<string>> fused_groups;
  std::tie(order, fused_groups) = realization_order(outputs, env);

  // Create loop nests
  bool any_memoized = false;
  // This part of lowering requires a target, but it will never be
  // used in the pipelines we construct here, so just make a host target.
  Target target("host");
  Stmt s = schedule_functions(outputs, fused_groups, env, target, any_memoized);
  // we insert these to allow for inplace mutation of in/out tensors
  s = remove_undef(s);
  // Apply forward bounds inference results. This replaces the usual Halide
  // bounds inference.
  for (auto p : bounds) {
    const Function& f = p.first;
    for (auto b : p.second) {
      const string& var = b.first;
      const Interval& bound = b.second;
      for (size_t i = 0; i <= f.updates().size(); i++) {
        // Halide lowers function loop bounds as follows:
        string qualified_var_name =
            f.name() + ".s" + std::to_string(i) + "." + var;
        s = LetStmt::make(qualified_var_name + ".min", bound.min, s);
        s = LetStmt::make(qualified_var_name + ".max", bound.max, s);
      }
    }
  }

  // Collect the arguments (inputs and outputs)
  s = uniquify_variable_names(s);
  s = simplify(s);

<<<<<<< HEAD
  // Tag reductions as such
  for (const Function& f : reductions) {
    class TagReduction : public IRMutator2 {
      using IRMutator2::visit;
      bool found_init = false;
      Stmt visit(const Provide* op) override {
        if (op->name == f.name()) {
          if (found_init) {
            return Provide::make(
                op->name, {reductionUpdate(op->values[0])}, op->args);
          } else {
            found_init = true;
            return Provide::make(
                op->name, {reductionInit(op->values[0])}, op->args);
          }
        } else {
          return op;
        }
      }
      const Function& f;

     public:
      TagReduction(const Function& f) : f(f) {}
    } tagReduction(f);
    s = tagReduction.mutate(s);
  }

=======
>>>>>>> 0f3f64bf
  // Trim ProducerConsumer annotations. TC doesn't use them.
  class RemoveProducerConsumer : public IRMutator2 {
    using IRMutator2::visit;
    Stmt visit(const ProducerConsumer* op) {
      return mutate(op->body);
    }
  } removeProducerConsumer;

  s = removeProducerConsumer.mutate(s);

  // Rename all loop variables to be valid C identifiers, to ease
  // conversion to isl.
  class RenameVariables : public IRMutator2 {
    using IRMutator2::visit;

    map<string, string> new_names;

    Expr visit(const Variable* op) override {
      auto it = new_names.find(op->name);
      if (it != new_names.end()) {
        return Variable::make(
            op->type, it->second, op->image, op->param, op->reduction_domain);
      } else {
        return op;
      }
    }

    Stmt visit(const For* op) override {
      string sanitized = replace_all(op->name, ".", "_");
      Expr min = mutate(op->min);
      Expr extent = mutate(op->extent);
      new_names[op->name] = sanitized;
      Stmt body = mutate(op->body);
      return For::make(
          sanitized,
          std::move(min),
          std::move(extent),
          op->for_type,
          op->device_api,
          std::move(body));
    }
  } renameVariables;

  s = renameVariables.mutate(s);

  // We don't handle Let nodes after this point
  class SubstituteAllLets : public IRMutator2 {
    Scope<Expr> scope;
    Stmt visit(const LetStmt* op) override {
      ScopedBinding<Expr> bind(scope, op->name, mutate(op->value));
      return mutate(op->body);
    }
    Expr visit(const Let* op) override {
      ScopedBinding<Expr> bind(scope, op->name, mutate(op->value));
      return mutate(op->body);
    }
    Expr visit(const Variable* op) override {
      if (scope.contains(op->name)) {
        return scope.get(op->name);
      } else {
        return op;
      }
    }
  };
  s = SubstituteAllLets().mutate(s);

  components.stmt = s;

  for (Function f : outputs) {
    OutputImageParam o = Func(f).output_buffers()[0];
    // Apply forward bounds inference results to the output buffers.
    const auto& b = bounds[f];
    for (int i = 0; i < o.dimensions(); i++) {
      const Interval& bound = b.at(f.args()[i]);
      o.dim(i).set_bounds(bound.min, simplify(bound.max - bound.min + 1));
    }
    components.outputs.push_back(o);
  }

  return components;
}
} // namespace

HalideComponents
translate(isl::ctx ctx, const lang::TreeRef& treeRef, bool throwWarnings) {
  LOG_IF(INFO, tc::FLAGS_debug_halide) << treeRef;
  return translateDef(
      lang::Def(lang::Sema().checkFunction(treeRef)), throwWarnings);
}

HalideComponents
translate(isl::ctx ctx, const std::string& tc, bool throwWarnings) {
  LOG_IF(INFO, tc::FLAGS_debug_halide) << tc;
  return translate(ctx, lang::Parser(tc).parseFunction(), throwWarnings);
}

} // namespace tc2halide<|MERGE_RESOLUTION|>--- conflicted
+++ resolved
@@ -805,36 +805,6 @@
   s = uniquify_variable_names(s);
   s = simplify(s);
 
-<<<<<<< HEAD
-  // Tag reductions as such
-  for (const Function& f : reductions) {
-    class TagReduction : public IRMutator2 {
-      using IRMutator2::visit;
-      bool found_init = false;
-      Stmt visit(const Provide* op) override {
-        if (op->name == f.name()) {
-          if (found_init) {
-            return Provide::make(
-                op->name, {reductionUpdate(op->values[0])}, op->args);
-          } else {
-            found_init = true;
-            return Provide::make(
-                op->name, {reductionInit(op->values[0])}, op->args);
-          }
-        } else {
-          return op;
-        }
-      }
-      const Function& f;
-
-     public:
-      TagReduction(const Function& f) : f(f) {}
-    } tagReduction(f);
-    s = tagReduction.mutate(s);
-  }
-
-=======
->>>>>>> 0f3f64bf
   // Trim ProducerConsumer annotations. TC doesn't use them.
   class RemoveProducerConsumer : public IRMutator2 {
     using IRMutator2::visit;
