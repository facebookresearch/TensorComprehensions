import numpy as np
import ipdb
import torch
import torch.optim as optim
import torch.nn as nn
import torch.utils.data
import torch.nn.functional as F
import ipdb
from itertools import count
from collections import namedtuple
from torch.distributions import Categorical
import tensor_comprehensions as tc
from visdom import Visdom
from collections import deque

import my_utils

NB_HYPERPARAMS, INIT_INPUT_SZ = my_utils.NB_HYPERPARAMS, my_utils.INIT_INPUT_SZ
NB_EPOCHS = 10000
BATCH_SZ = 8
EPS_START = 0.9
EPS_END = 0.05
EPS_DECAY = 200
steps_done = 0

viz = Visdom()
win0 = viz.line(X=np.arange(NB_EPOCHS), Y=np.random.rand(NB_EPOCHS))
win1 = viz.line(X=np.arange(NB_EPOCHS), Y=np.random.rand(NB_EPOCHS))

code = """
def group_normalization(
    float(N, G, D, H, W) I, float(G, D) gamma, float(G, D) beta)
    -> (O, mean, var)
{
    mean(n, g) +=! I(n, g, r_d, r_h, r_w)
     var(n, g) +=! I(n, g, r_d, r_h, r_w) * I(n, g, r_d, r_h, r_w)

    O(n, g, d, h, w) = gamma(g, d)
      * ( I(n, g, d, h, w) - mean(n, g) * 4 )
      * rsqrt( var(n, g) * 4
            - mean(n, g) * mean(n, g) * 4 * 4
            + 1e-5)
      + beta(g, d)
}
"""

SavedAction = namedtuple('SavedAction', ['log_prob', 'value'])

class Predictor(nn.Module):
    def __init__(self, nb_inputs, nb_actions):
        super(Predictor, self).__init__()
        self.affine1 = nn.Linear(nb_inputs, 32)
        self.affine2 = nn.Linear(32, nb_actions)
        self.affine3 = nn.Linear(32, 1)

    def forward(self, x):
        tmp1 = F.relu(self.affine1(x))
        out_action = F.softmax(self.affine2(tmp1))
        out_value = self.affine3(tmp1)
        return out_action, out_value

class FullNetwork(nn.Module):
    def __init__(self, nb_hyperparams, init_input_sz):
        super(FullNetwork, self).__init__()
        self.nb_hyperparams = nb_hyperparams
        self.init_input_sz = init_input_sz
        self.nets = [Predictor(init_input_sz + i, int(my_utils.cat_sz[i])) for i in range(nb_hyperparams)]
        self.nets = nn.ModuleList(self.nets)

    def select_action(self, x, i, out_sz):
        geps = 0.1
        proba = np.random.rand()
        probs, state_value = self.nets[i](x)
        if(proba <= geps):
            probs = torch.FloatTensor([1./out_sz]*out_sz)
        m = Categorical(probs)
        action = m.sample()
        return action.item(), m.log_prob(action), state_value

    def forward(self, x):
        actions_prob = []
        values = []
        for i in range(self.nb_hyperparams):
<<<<<<< HEAD
            sym, action_prob, value = self.select_action(x, i, batch_id, int(my_utils.cat_sz[i]))
=======
            sym, action_prob, value = self.select_action(x, i, int(cat_sz[i]))
>>>>>>> 8796dce3
            actions_prob.append(action_prob)
            values.append(value)
            x = torch.cat([x, torch.FloatTensor([sym])])
        return x[INIT_INPUT_SZ:], actions_prob, values

N, G, D, H, W = 5, 5, 5, 5, 5
I, gamma, beta = torch.randn(N, G, D, H, W).cuda(), torch.randn(G, D).cuda(), torch.randn(G, D).cuda()

init_input = (I, gamma, beta)
init_input_sz = np.array([N,G,D,H,W])
init_input_sz = torch.from_numpy(init_input_sz).float()

inp = init_input
my_utils.computeCat(inp)

net = FullNetwork(NB_HYPERPARAMS, INIT_INPUT_SZ)
optimizer = optim.Adam(net.parameters())
eps = np.finfo(np.float32).eps.item()

tc_prog = tc.define(code, name="group_normalization")

def finish_episode(actions_probs, values, final_rewards):
    policy_losses = [[] for i in range(BATCH_SZ)]
    value_losses = [[] for i in range(BATCH_SZ)]
    final_rewards = torch.tensor(list(final_rewards))
    final_rewards = (final_rewards - final_rewards.mean()) / (final_rewards.std() + eps)
    for batch_id in range(BATCH_SZ):
        for (log_prob, value) in zip(actions_probs[batch_id], values[batch_id]):
            reward = final_rewards[batch_id] - value.item()
            policy_losses[batch_id].append(-log_prob * reward)
            value_losses[batch_id].append(F.smooth_l1_loss(value, torch.tensor([final_rewards[batch_id]])))
    optimizer.zero_grad()
    vloss = torch.stack([torch.stack(value_losses[i]).sum() for i in range(BATCH_SZ)]).mean()
    ploss = torch.stack([torch.stack(policy_losses[i]).sum() for i in range(BATCH_SZ)]).mean()
    loss = ploss + vloss
    loss.backward(retain_graph=True)
    optimizer.step()
    return vloss.item(), ploss.item()

buff = deque()
MAXI_BUFF_SZ = 32

def add_to_buffer(actions_probs, values, reward):
    global buff
    if len(buff) == MAXI_BUFF_SZ:
        buff.popleft()
    buff.append({actions_probs, values, reward})

def select_batch():
    #random.sample()
    batch = [buff[np.random.randint(len(buff))] for i in range(BATCH_SZ)]
    batch=np.array(batch)
    return batch[:,0], batch[:,1], batch[:,2]

INTER_DISP = 20

running_reward = -0.5
tab_rewards=[]
tab_best=[]
best=-0.5
v_losses=[]
p_losses=[]
for i in range(NB_EPOCHS):
    rewards = []
    out_actions, out_probs, out_values = net(init_input_sz)
    reward = -my_utils.evalTime(out_actions.numpy().astype(int))
    reward=100*reward
    add_to_buffer(out_probs, out_values, reward)
    actions_probs, values, rewards = select_batch()
    vloss, ploss = finish_episode(actions_probs, values, rewards)
    v_losses.append(vloss)
    p_losses.append(ploss)
    best = max(best, reward)
    running_reward = running_reward * 0.99 + reward * 0.01
    tab_rewards.append(-running_reward)
    tab_best.append(-best)
    if i % INTER_DISP == 0:
        viz.line(X=np.column_stack((np.arange(i+1), np.arange(i+1))), Y=np.column_stack((np.array(tab_rewards), np.array(tab_best))), win=win0, opts=dict(legend=["Geometric run", "Best time"]))
        viz.line(X=np.column_stack((np.arange(i+1), np.arange(i+1))), Y=np.column_stack((np.array(v_losses), np.array(p_losses))), win=win1, opts=dict(legend=["Value loss", "Policy loss"]))
    print(-running_reward)
    print(-best)<|MERGE_RESOLUTION|>--- conflicted
+++ resolved
@@ -81,11 +81,7 @@
         actions_prob = []
         values = []
         for i in range(self.nb_hyperparams):
-<<<<<<< HEAD
-            sym, action_prob, value = self.select_action(x, i, batch_id, int(my_utils.cat_sz[i]))
-=======
             sym, action_prob, value = self.select_action(x, i, int(cat_sz[i]))
->>>>>>> 8796dce3
             actions_prob.append(action_prob)
             values.append(value)
             x = torch.cat([x, torch.FloatTensor([sym])])
