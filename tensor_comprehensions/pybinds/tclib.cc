/**
 * Copyright (c) 2017-present, Facebook, Inc.
 *
 * Licensed under the Apache License, Version 2.0 (the "License");
 * you may not use this file except in compliance with the License.
 * You may obtain a copy of the License at
 *
 *     http://www.apache.org/licenses/LICENSE-2.0
 *
 * Unless required by applicable law or agreed to in writing, software
 * distributed under the License is distributed on an "AS IS" BASIS,
 * WITHOUT WARRANTIES OR CONDITIONS OF ANY KIND, either express or implied.
 * See the License for the specific language governing permissions and
 * limitations under the License.
 */
#include <stdint.h>
#include <iostream>
#include <string>
#include <vector>

#include <gflags/gflags.h>
#include <glog/logging.h>

#include <Python.h>
#include <pybind11/pybind11.h>
#include <pybind11/stl.h>
#include <torch/torch.h>

#include "tc/aten/aten.h"
#include "tc/aten/aten_autotuner.h"
#include "tc/autotuner/genetic_search.h"
#include "tc/autotuner/options_cache.h"
#include "tc/core/cuda/cuda.h"
#include "tc/core/cuda/cuda_backend.h"
#include "tc/core/cuda/cuda_tc_executor.h"
#include "tc/core/flags.h"
#include "tc/core/tensor.h"
#include "tc/lang/canonicalize.h"

namespace tc {
namespace python {

namespace py = pybind11;

namespace {
void initGlog() {
  static bool inited = false;
  if (!inited) {
    ::google::InitGoogleLogging("TC Python");
    inited = true;
  }
}

inline std::vector<tc::TensorInfo> getATenTensorsAsTensorInfo(
    const py::tuple& pyTensors) {
  std::vector<tc::TensorInfo> tensors;
  for (auto& inp : pyTensors) {
    tensors.push_back(tc::aten::toTensorInfo(inp.cast<at::Tensor>()));
  }
  return tensors;
}

inline std::vector<at::Tensor> getATenTensors(const py::tuple& pyTensors) {
  std::vector<at::Tensor> atTensors;
  for (auto& inp : pyTensors) {
    atTensors.push_back(inp.cast<at::Tensor>());
  }
  return atTensors;
}

template <typename VoidPtr>
inline std::vector<VoidPtr> getATenTensorsAsRawPtrs(
    const py::tuple& pyTensors) {
  std::vector<VoidPtr> res;
  for (auto& inp : pyTensors) {
    res.push_back(static_cast<VoidPtr>(inp.cast<at::Tensor>().data_ptr()));
  }
  return res;
}

inline py::tuple convertToPyObjects(const std::vector<at::Tensor>& tensors) {
  py::list outputs;
  for (auto& tensor : tensors) {
    outputs.append(py::cast(torch::autograd::make_variable(tensor)));
  }
  return py::tuple(outputs);
}

inline py::object tupleOrTensor(const py::tuple& t) {
  if (t.size() > 1) {
    return t;
  }
  return py::cast(t[0].cast<at::Tensor>());
}
} // namespace

/**
 * This struct serves the purpose of memoizing the compiled TcExecutors
 * Since PyTorch's autograd is essentially stateless we cannot even store a
 * pointer that corresponds to our invariants (TC, def, input sizes + strides).
 * So we have to implement our own compilation cache.
 *
 * We want this to be lightweight so we cannot afford:
 *   1. python-side dictionary manipulations,
 *   2. parsing the TC string more than necessary (compilation and new
 *      allocations are acceptable)
 *   3. large string hashing
 *
 * Creating a key must be cheap, we cannot afford multiple conversions on the
 * way from ATen tensors to TensorInfo.
 */
struct CompilationCache {
  struct Key {
    Key(std::string entryPt, const py::tuple& inputs)
        : entryPoint(entryPt), inputs(getATenTensorsAsTensorInfo(inputs)) {}
    bool operator==(const Key& other) const {
      return entryPoint == other.entryPoint && inputs == other.inputs;
    }
    std::string entryPoint;
    std::vector<tc::TensorInfo> inputs;
  };

  struct KeyHasher {
    std::size_t operator()(const Key& k) const {
      size_t seed = 0x9e3779b9;
      for (const auto& t : k.inputs) {
        for (auto s : t.shape) {
          seed ^= std::hash<decltype(s)>()(s) + 0x9e3779b9 + (seed << 6) +
              (seed >> 2);
        }
        for (auto s : t.strides) {
          seed ^= std::hash<decltype(s)>()(s) + 0x9e3779b9 + (seed << 6) +
              (seed >> 2);
        }
      }
      return std::hash<std::string>()(k.entryPoint) + 0x9e3779b9 + (seed << 6) +
          (seed >> 2);
    }
  };

  CompilationCache(const std::string& tc) : tc(tc) {
    initGlog();
  }

  bool isCompiled(const std::string& entryPoint, const py::tuple& inputs) {
    return compiled.count(Key(entryPoint, inputs)) > 0;
  }

  /// This function infers the size of the outputs for each new compilation.
  /// This brings overhead, therefore we memoize the output sizes on-demand.
  /// The allocation itself is backed by ATen's caching allocator and is
  /// assumed acceptable (this is used everywhere in PyTorch).
  std::vector<at::Tensor> allocATenOutputTensors(
      const std::string& entryPoint,
      const py::tuple& inputs) {
    Key k(entryPoint, inputs);
    auto kvp = outputs.find(k);
    if (kvp == outputs.end()) {
      auto atInputs = getATenTensors(inputs);
      // Allocation for a key we haven't seen yet, we only want the metadata
      // to reuse for further allocations. Therefore we immediately release
      // the storage.
      // Then convertToPyObjects calls torch::autograd::make_variable.
      auto atOutputs = tc::aten::prepareOutputs(tc, entryPoint, atInputs);
      for (const auto& t : atOutputs) {
        t.storage().release();
      }
      outputs.emplace(k, atOutputs);
      kvp = outputs.find(k);
    }
    return kvp->second;
  }

  py::tuple allocOutputs(
      const std::string& entryPoint,
      const py::tuple& inputs) {
    return convertToPyObjects(allocATenOutputTensors(entryPoint, inputs));
  }

  /// This function forces recompilation and storage.
  /// This is because we do not want to own the decision of which options to
  /// build in the bindings but closer to the user level.
  /// Also we don't want to hash based on options so we just keep the last
  /// compiled version given an entryPoint and inputs.
  void compile(
      const std::string& entryPoint,
      const py::tuple& inputs,
      const tc::CudaMappingOptions& options) {
    Key k(entryPoint, inputs);
    compiled[k] = tc::aten::compile<tc::CudaBackend>(
        tc, entryPoint, getATenTensors(inputs), options);
  }

  py::object run(
      const std::string& entryPoint,
      const py::tuple& inputs,
      const py::tuple& outputs) {
    if (outputs.size() > 0) {
      auto atOutputs = getATenTensors(outputs);
      auto atInputs = getATenTensors(inputs);
      tc::aten::run(*compiled.at(Key(entryPoint, inputs)), atInputs, atOutputs);
      return tupleOrTensor(outputs);
    } else {
      auto atOutputs = allocATenOutputTensors(entryPoint, inputs);
      auto atInputs = getATenTensors(inputs);
      tc::aten::run(*compiled.at(Key(entryPoint, inputs)), atInputs, atOutputs);
      return tupleOrTensor(convertToPyObjects(atOutputs));
    }
  }

  py::object uncheckedRun(
      const std::string& entryPoint,
      const py::tuple& inputs,
      const py::tuple& outputs) {
    if (outputs.size() > 0) {
      compiled.at(Key(entryPoint, inputs))
          ->uncheckedRun(
              getATenTensorsAsRawPtrs<const void*>(inputs),
              getATenTensorsAsRawPtrs<void*>(outputs));
      return tupleOrTensor(outputs);
    } else {
      auto outputs = allocOutputs(entryPoint, inputs);
      compiled.at(Key(entryPoint, inputs))
          ->uncheckedRun(
              getATenTensorsAsRawPtrs<const void*>(inputs),
              getATenTensorsAsRawPtrs<void*>(outputs));
      return tupleOrTensor(outputs);
    }
  }

  std::string tc;
  std::unordered_map<Key, std::vector<at::Tensor>, KeyHasher> outputs;
  std::unordered_map<Key, std::unique_ptr<tc::CudaTcExecutor>, KeyHasher>
      compiled;
};

using ATenCudaGeneticTuner =
    tc::aten::ATenAutotuner<tc::CudaBackend, tc::autotune::GeneticSearch>;

class Tuner : public ATenCudaGeneticTuner {
 public:
  Tuner(const std::string& tc, const std::string& cacheFileName = "")
      : ATenCudaGeneticTuner(tc), cacheFileName(cacheFileName) {}

  std::string cacheFileName;
};

struct TcExecutor {
  py::object run(const py::tuple& inputs, const py::tuple& outputs) {
    if (outputs.size() > 0) {
      auto atOutputs = getATenTensors(outputs);
      auto atInputs = getATenTensors(inputs);
      tc::aten::run(*executor, atInputs, atOutputs);
      return tupleOrTensor(outputs);
    } else {
      auto atInputs = getATenTensors(inputs);
      auto atOutputs = tc::aten::prepareOutputs(tc, entryPoint, atInputs);
      tc::aten::run(*executor, atInputs, atOutputs);
      return tupleOrTensor(convertToPyObjects(atOutputs));
    }
  }

  py::object uncheckedRun(const py::tuple& inputs, const py::tuple& outputs) {
    if (outputs.size() > 0) {
      auto atOutputs = getATenTensors(outputs);
      auto atInputs = getATenTensors(inputs);
      tc::aten::uncheckedRun(*executor, atInputs, atOutputs);
      return tupleOrTensor(outputs);
    } else {
      auto atInputs = getATenTensors(inputs);
      auto atOutputs = tc::aten::prepareOutputs(tc, entryPoint, atInputs);
      tc::aten::uncheckedRun(*executor, atInputs, atOutputs);
      return tupleOrTensor(convertToPyObjects(atOutputs));
    }
  }

  size_t profile(const py::tuple& inputs, const py::tuple& outputs) {
<<<<<<< HEAD
    if (outputs.size() > 0) {
      auto atOutputs = getATenTensors(outputs);
      auto atInputs = getATenTensors(inputs);
      tc::ProfilingInfo profinfo =
          tc::aten::profile(*executor, atInputs, atOutputs);
      return profinfo.kernelRuntime.toMicroSeconds();
    } else {
      auto atInputs = getATenTensors(inputs);
      auto atOutputs = tc::aten::prepareOutputs(tc, entryPoint, atInputs);
      tc::ProfilingInfo profinfo =
          tc::aten::profile(*executor, atInputs, atOutputs);
      return profinfo.kernelRuntime.toMicroSeconds();
    }
=======
    auto atInputs = getATenTensors(inputs);
    auto atOutputs = (outputs.size() > 0)
        ? getATenTensors(outputs)
        : tc::aten::prepareOutputs(tc, entryPoint, atInputs);
    tc::ProfilingInfo profinfo =
        tc::aten::profile(*executor, atInputs, atOutputs);
    return profinfo.kernelRuntime.toMicroSeconds();
>>>>>>> b32b29bf
  }

  std::string tc;
  std::string entryPoint;
  std::unique_ptr<tc::CudaBackend::ExecutorType> executor;
};

class TunerConfig {
 public:
  TunerConfig()
      : generations_(tc::FLAGS_tuner_gen_generations),
        populationSize_(tc::FLAGS_tuner_gen_pop_size),
        crossoverRate_(tc::FLAGS_tuner_gen_crossover_rate),
        mutationRate_(tc::FLAGS_tuner_gen_mutation_rate),
        numberElites_(tc::FLAGS_tuner_gen_number_elites),
        tunerMinLaunchTotalThreads_(tc::FLAGS_tuner_min_launch_total_threads),
        threads_(tc::FLAGS_tuner_threads),
        devices_(tc::FLAGS_tuner_devices),
        logtostderr_(false),
        // Suppress non-FATAL errors from the python user by default
        stderrthreshold_(google::FATAL) {}

  TunerConfig& generations(uint32_t val) {
    generations_ = val;
    return *this;
  }
  TunerConfig& populationSize(uint32_t val) {
    populationSize_ = val;
    return *this;
  }
  TunerConfig& crossoverRate(uint32_t val) {
    crossoverRate_ = val;
    return *this;
  }
  TunerConfig& mutationRate(uint32_t val) {
    mutationRate_ = val;
    return *this;
  }
  TunerConfig& numberElites(uint32_t val) {
    numberElites_ = val;
    return *this;
  }
  TunerConfig& tunerMinLaunchTotalThreads(uint32_t val) {
    tunerMinLaunchTotalThreads_ = val;
    return *this;
  }
  TunerConfig& threads(uint32_t val) {
    threads_ = val;
    return *this;
  }
  TunerConfig& devices(const std::string& val) {
    devices_ = val;
    return *this;
  }
  TunerConfig& logtostderr(bool val) {
    logtostderr_ = val;
    return *this;
  }
  TunerConfig& stderrthreshold(uint32_t val) {
    stderrthreshold_ = val;
    return *this;
  }

  void enter() const {
    savedGenerations_ = tc::FLAGS_tuner_gen_generations;
    savedPopulationSize_ = tc::FLAGS_tuner_gen_pop_size;
    savedCrossoverRate_ = tc::FLAGS_tuner_gen_crossover_rate;
    savedMutationRate_ = tc::FLAGS_tuner_gen_mutation_rate;
    savedNumberElites_ = tc::FLAGS_tuner_gen_number_elites;
    savedTunerMinLaunchTotalThreads_ = tc::FLAGS_tuner_min_launch_total_threads;
    savedThreads_ = tc::FLAGS_tuner_threads;
    savedDevices_ = tc::FLAGS_tuner_devices;
    savedLogtostderr_ = FLAGS_logtostderr;
    savedStderrthreshold_ = FLAGS_stderrthreshold;

    tc::FLAGS_tuner_gen_generations = generations_;
    tc::FLAGS_tuner_gen_pop_size = populationSize_;
    tc::FLAGS_tuner_gen_crossover_rate = crossoverRate_;
    tc::FLAGS_tuner_gen_mutation_rate = mutationRate_;
    tc::FLAGS_tuner_gen_number_elites = numberElites_;
    tc::FLAGS_tuner_min_launch_total_threads = tunerMinLaunchTotalThreads_;
    tc::FLAGS_tuner_threads = threads_;
    tc::FLAGS_tuner_devices = devices_;
    FLAGS_logtostderr = logtostderr_;
    FLAGS_stderrthreshold = stderrthreshold_;
  }
  void exit() const {
    tc::FLAGS_tuner_gen_generations = savedGenerations_;
    tc::FLAGS_tuner_gen_pop_size = savedPopulationSize_;
    tc::FLAGS_tuner_gen_crossover_rate = savedCrossoverRate_;
    tc::FLAGS_tuner_gen_mutation_rate = savedMutationRate_;
    tc::FLAGS_tuner_gen_number_elites = savedNumberElites_;
    tc::FLAGS_tuner_min_launch_total_threads = savedTunerMinLaunchTotalThreads_;
    tc::FLAGS_tuner_threads = savedThreads_;
    tc::FLAGS_tuner_devices = savedDevices_;
    FLAGS_logtostderr = savedLogtostderr_;
    FLAGS_stderrthreshold = savedStderrthreshold_;
  }

 private:
  uint32_t generations_;
  uint32_t populationSize_;
  uint32_t crossoverRate_;
  uint32_t mutationRate_;
  uint32_t numberElites_;
  uint32_t tunerMinLaunchTotalThreads_;
  uint32_t threads_;
  std::string devices_;
  bool logtostderr_;
  uint32_t stderrthreshold_;
  mutable uint32_t savedGenerations_;
  mutable uint32_t savedPopulationSize_;
  mutable uint32_t savedCrossoverRate_;
  mutable uint32_t savedMutationRate_;
  mutable uint32_t savedNumberElites_;
  mutable uint32_t savedTunerMinLaunchTotalThreads_;
  mutable uint32_t savedThreads_;
  mutable std::string savedDevices_;
  mutable bool savedLogtostderr_;
  mutable uint32_t savedStderrthreshold_;
};

class MappingOptionsCache {
 public:
  MappingOptionsCache(const std::string& cacheFileName)
      : fileName_(cacheFileName) {}

  std::vector<tc::CudaMappingOptions> load(
      const std::string& tc,
      const std::string& entryPoint,
      const py::tuple& inputs,
      const size_t num_candidates) {
    tc::autotune::OptionsCache<tc::CudaBackend> cache;
    cache.loadCacheFromFile(fileName_);
    // This could be made more efficient but loading is premature optimization
    auto inputsDLTensors = tc::aten::makeDLConstTensors(getATenTensors(inputs));
    return cache.getTopKOptions(
        lang::canonicalTc(tc::detail::parse(tc).at(entryPoint)),
        getATenTensorsAsTensorInfo(inputs),
        tc::inferOutputTensorInfo(
            tc, entryPoint, extractRawPtrs(inputsDLTensors)),
        tc::CudaBackend::backendString(),
        num_candidates);
  }

 private:
  std::string fileName_;
};

PYBIND11_MODULE(tclib, m) {
  m.doc() = "Python bindings for Tensor Comprehensions";

  // Simple functions to set up debugging
  m.def(
      "logtostderr", [](bool logtostderr) { FLAGS_logtostderr = logtostderr; });
  m.def(
      "debug_lang", [](bool debug_lang) { tc::FLAGS_debug_lang = debug_lang; });
  m.def("debug_halide", [](bool debug_halide) {
    tc::FLAGS_debug_halide = debug_halide;
  });
  m.def("debug_tc_mapper", [](bool debug_tc_mapper) {
    tc::FLAGS_debug_tc_mapper = debug_tc_mapper;
  });
  m.def("debug_tuner", [](bool debug_tuner) {
    tc::FLAGS_debug_tuner = debug_tuner;
  });
  m.def("dump_cuda", [](bool dump_cuda) { tc::FLAGS_dump_cuda = dump_cuda; });

  // Access the names of the defs in a TC string
  m.def("parse_defs", [](const std::string& tc) {
    std::vector<std::string> res;
    for (auto kvp : tc::detail::parse(tc)) {
      res.push_back(kvp.first);
    }
    return res;
  });

  // Get GPU shared memory size
  m.def("shared_memory_size", []() {
    return CudaGPUInfo::GPUInfo().SharedMemorySize();
  });

  // Low-level stateful API compile returns an executor on which run and
  // unchecked_run can be called.
  py::class_<TcExecutor>(m, "TcExecutor")
      .def(
          "run",
          &TcExecutor::run,
          py::arg("inputs"),
          py::arg("outputs") = py::tuple())
      .def(
          "unchecked_run",
          &TcExecutor::uncheckedRun,
          py::arg("inputs"),
          py::arg("outputs") = py::tuple())
      .def(
          "profile_kernel",
          &TcExecutor::profile,
          py::arg("inputs"),
          py::arg("outputs") = py::tuple());

  m.def(
      "compile",
      [](const std::string& tc,
         const std::string& entryPoint,
         const py::tuple& inputs,
         const tc::CudaMappingOptions& options) {
        auto execUPtr = tc::aten::compile<tc::CudaBackend>(
            tc, entryPoint, getATenTensors(inputs), options);
        return TcExecutor{tc, entryPoint, std::move(execUPtr)};
      });

  // A TunerConfig object can be passed to configure a tuning run
  py::class_<TunerConfig>(m, "TunerConfig", R"DOC(
    Helper class to manage the behavior of the autotuner
)DOC")
      .def(py::init<>())
      .def(
          "generations",
          &TunerConfig::generations,
          gflags::DescribeOneFlag(
              gflags::GetCommandLineFlagInfoOrDie("tuner_gen_generations"))
              .c_str())
      .def(
          "pop_size",
          &TunerConfig::populationSize,
          gflags::DescribeOneFlag(
              gflags::GetCommandLineFlagInfoOrDie("tuner_gen_pop_size"))
              .c_str())
      .def(
          "crossover_rate",
          &TunerConfig::crossoverRate,
          gflags::DescribeOneFlag(
              gflags::GetCommandLineFlagInfoOrDie("tuner_gen_crossover_rate"))
              .c_str())
      .def(
          "mutation_rate",
          &TunerConfig::mutationRate,
          gflags::DescribeOneFlag(
              gflags::GetCommandLineFlagInfoOrDie("tuner_gen_mutation_rate"))
              .c_str())
      .def(
          "number_elites",
          &TunerConfig::numberElites,
          gflags::DescribeOneFlag(
              gflags::GetCommandLineFlagInfoOrDie("tuner_gen_number_elites"))
              .c_str())
      .def(
          "tuner_min_launch_total_threads",
          &TunerConfig::tunerMinLaunchTotalThreads,
          gflags::DescribeOneFlag(gflags::GetCommandLineFlagInfoOrDie(
                                      "tuner_min_launch_total_threads"))
              .c_str())
      .def(
          "threads",
          &TunerConfig::threads,
          gflags::DescribeOneFlag(
              gflags::GetCommandLineFlagInfoOrDie("tuner_threads"))
              .c_str())
      .def(
          "devices",
          &TunerConfig::devices,
          gflags::DescribeOneFlag(
              gflags::GetCommandLineFlagInfoOrDie("tuner_devices"))
              .c_str())
      .def(
          "logtostderr",
          &TunerConfig::logtostderr,
          gflags::DescribeOneFlag(
              gflags::GetCommandLineFlagInfoOrDie("logtostderr"))
              .c_str())
      .def(
          "stderrthreshold",
          &TunerConfig::stderrthreshold,
          gflags::DescribeOneFlag(
              gflags::GetCommandLineFlagInfoOrDie("stderrthreshold"))
              .c_str());

  py::class_<Tuner>(m, "Tuner")
      .def(py::init<std::string>())
      .def(py::init<std::string, std::string>())
      .def(
          "tune",
          [](Tuner& instance,
             const std::string& entryPoint,
             const py::tuple& inputs,
             tc::CudaMappingOptions& baseMapping,
             const TunerConfig& config) {
            config.enter();
            ScopeGuard sg([&config]() { config.exit(); });
            std::vector<at::Tensor> atInputs = getATenTensors(inputs);
            auto bestOptions =
                instance.tune(entryPoint, atInputs, {baseMapping});
            if (bestOptions.size() > 0u) {
              if (not instance.cacheFileName.empty()) {
                tc::autotune::appendTopKToCacheFile(
                    *instance.optionsCache, instance.cacheFileName, 1);
              }
              return bestOptions[0];
            } else {
              std::cout << "Autotuner could not find options, returning base"
                        << std::endl;
              return baseMapping;
            }
          });

  py::class_<MappingOptionsCache>(m, "MappingOptionsCache", R"DOC(
    Helper class to manipulate cache files containing serialized :class:`MappingOptions <tensor_comprehensions.tclib.MappingOptions>`
)DOC")
      .def(py::init<std::string>())
      .def("load", &MappingOptionsCache::load, R"DOC(
    Load the best entries from cache.

    :param tc: a string containing one of more TC defs
    :param entry_point: the TC def to compile and execute
    :param inputs: Pytorch Tensors whose sizes we build an executor for
    :param num_candidates: number of candidates to return

    Example:
        >>> import tensor_comprehensions as tc
        ... import tensor_comprehensions.tclib as tclib
        ... cache = tc.MappingOptionsCache(cache_file.name)
        ... best_options, = cache.load(
        ...     tensordot_str, entry_point, (I0, I1), 10)
        ... executor = tclib.compile(
        ...     mm_str, "matmul", (A, B), tc.MappingOptions('naive'))
        ... C = executor.run((A, B), ())

    Returns:
        A vector of :class:`MappingOptions <tensor_comprehensions.tclib.MappingOptions>`
)DOC");

  py::class_<CompilationCache>(m, "CompilationCache")
      .def(py::init<std::string>())
      .def("is_compiled", &CompilationCache::isCompiled)
      .def("alloc_outputs", &CompilationCache::allocOutputs)
      .def("compile", &CompilationCache::compile)
      .def(
          "run",
          &CompilationCache::run,
          py::arg("entryPoint"),
          py::arg("inputs"),
          py::arg("outputs") = py::tuple())
      .def(
          "unchecked_run",
          &CompilationCache::uncheckedRun,
          py::arg("entryPoint"),
          py::arg("inputs"),
          py::arg("outputs") = py::tuple());

  py::class_<tc::CudaMappingOptions>(
      m,
      "MappingOptions",
      "MappingOptions to drive the polyhedral compiler",
      py::module_local())
      .def(
          py::init([](const std::string& optionsName) {
            TC_CHECK_EQ(optionsName, "naive")
                << "Naive options are the only constructible user-facing "
                << "options. We recommended using the tuner to get better "
                << "options or, alternatively, retrieving some from a cache.";
            return tc::CudaMappingOptions::makeNaiveMappingOptions();
          }),
          "Initialize naive CudaMappingOption")
      .def(
          "__str__",
          [](tc::CudaMappingOptions& instance) {
            std::string str;
            google::protobuf::TextFormat::PrintToString(instance.proto(), &str);
            return str;
          },
          "Returns the CudaMappingOptions as a human-readable string")
      .def(
          "serialize",
          [](tc::CudaMappingOptions& instance) {
            std::string str = instance.toProtobufSerializedString();
            return py::bytes(str);
          },
          "Serialize the options to a protobuf string")
      .def(
          "maxSharedMemory",
          &tc::CudaMappingOptions::maxSharedMemory,
          "The amount of shared memory to use, in bytes. If not provided, "
          "TC will query the active GPU and use all available shared memory.")
      .def(
          "useSharedMemory",
          &tc::CudaMappingOptions::useSharedMemory,
          "Create block-local copies of data in shared memory when this can "
          "leverage data reuse or global memory access coalescing")
      .def(
          "usePrivateMemory",
          &tc::CudaMappingOptions::usePrivateMemory,
          "Create thread-local copies of data in private memory")
      .def(
          "unrollCopyShared",
          &tc::CudaMappingOptions::unrollCopyShared,
          "Also unroll the copies to and from shared memory. If an unroll "
          "value is not provided, has no effect")
      .def(
          "useReadOnlyCache",
          &tc::CudaMappingOptions::useReadOnlyCache,
          "Use the readonly cache (i.e. emit __ldg loads)")
      .def(
          "scheduleFusionStrategy",
          [](tc::CudaMappingOptions& instance, const std::string& type) {
            instance.scheduleFusionStrategy(type);
            return instance;
          },
          "Set up outerScheduleFusionStrategy and intraTileFusionStrategy "
          "to the given value")
      .def(
          "outerScheduleFusionStrategy",
          [](tc::CudaMappingOptions& instance, const std::string& type) {
            instance.outerScheduleFusionStrategy(type);
            return instance;
          },
          "Require TC to try and execute different TC expressions interleaved "
          "(Max), separately (Min)\n"
          "or interleaved as long as sufficient parallelism is exploited "
          "(Preserve3Coincident) by\n"
          "performing loop fusion and fission. "
          "Applies to inner loops created by tiling")
      .def(
          "intraTileScheduleFusionStrategy",
          [](tc::CudaMappingOptions& instance, const std::string& type) {
            instance.intraTileScheduleFusionStrategy(type);
            return instance;
          },
          "Require TC to try and execute different TC expressions interleaved "
          "(Max), separately (Min)\n"
          "or interleaved as long as sufficient parallelism is exploited "
          "(Preserve3Coincident) by\n"
          "performing loop fusion and fission. Applies before tiling")
      .def(
          "tile",
          // pybind11 has implicit conversion from tuple -> vector
          [](tc::CudaMappingOptions& instance,
             std::vector<uint64_t>& tileSizes) {
            instance.tile(tileSizes);
            return instance;
          },
          "Perform loop tiling on the generated code with the given sizes. "
          "Independent of mapping to a\n"
          "grid of thread blocks")
      .def(
          "mapToThreads",
          [](tc::CudaMappingOptions& instance,
             std::vector<uint64_t>& threadSizes) {
            instance.mapToThreads(threadSizes);
            return instance;
          },
          "The configuration of CUDA block, i.e. the number of CUDA threads "
          "in each block along three\n"
          "dimensions. Must be within the range allowed by CUDA (maximum 1024 "
          "for the first and second value,\n"
          "32 for the third, product below 1024)")
      .def(
          "mapToBlocks",
          [](tc::CudaMappingOptions& instance,
             std::vector<uint64_t>& blockSizes) {
            instance.mapToBlocks(blockSizes);
            return instance;
          },
          "The configuration of CUDA grid, i.e. the number of CUDA blocks "
          "along three dimensions. Must be\n"
          "within the range allowed by CUDA (maximum 2^31-1 for the first "
          "value and 65535 for the second and third)")
      .def(
          "matchLibraryCalls",
          [](tc::CudaMappingOptions& instance, bool match) {
            instance.matchLibraryCalls(match);
            return instance;
          },
          "Replace computation patterns with calls to highly optimized "
          "libraries (such as CUB, CUTLASS, ...) when possible")
      .def(
          "fixParametersBeforeScheduling",
          [](tc::CudaMappingOptions& instance, bool fix) {
            instance.fixParametersBeforeScheduling(fix);
            return instance;
          },
          "Perform automatic loop scheduling taking into account specific "
          "tensor sizes.\n"
          "May produce faster kernels but significantly increases compilation "
          "time.\n"
          "Note that the mapping will be performed for specific tensor sizes "
          "anyway")
      .def(
          "unroll",
          [](tc::CudaMappingOptions& instance, uint64_t factor) {
            instance.unroll(factor);
            return instance;
          },
          "Perform loop unrolling on the generated code and produce at "
          "most the given number of statements");
}

} // namespace python
} // namespace tc<|MERGE_RESOLUTION|>--- conflicted
+++ resolved
@@ -275,21 +275,6 @@
   }
 
   size_t profile(const py::tuple& inputs, const py::tuple& outputs) {
-<<<<<<< HEAD
-    if (outputs.size() > 0) {
-      auto atOutputs = getATenTensors(outputs);
-      auto atInputs = getATenTensors(inputs);
-      tc::ProfilingInfo profinfo =
-          tc::aten::profile(*executor, atInputs, atOutputs);
-      return profinfo.kernelRuntime.toMicroSeconds();
-    } else {
-      auto atInputs = getATenTensors(inputs);
-      auto atOutputs = tc::aten::prepareOutputs(tc, entryPoint, atInputs);
-      tc::ProfilingInfo profinfo =
-          tc::aten::profile(*executor, atInputs, atOutputs);
-      return profinfo.kernelRuntime.toMicroSeconds();
-    }
-=======
     auto atInputs = getATenTensors(inputs);
     auto atOutputs = (outputs.size() > 0)
         ? getATenTensors(outputs)
@@ -297,7 +282,6 @@
     tc::ProfilingInfo profinfo =
         tc::aten::profile(*executor, atInputs, atOutputs);
     return profinfo.kernelRuntime.toMicroSeconds();
->>>>>>> b32b29bf
   }
 
   std::string tc;
