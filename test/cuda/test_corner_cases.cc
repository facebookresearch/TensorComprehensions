--- conflicted
+++ resolved
@@ -282,18 +282,6 @@
       at::Scalar(d[0]).toFloat());
 }
 
-<<<<<<< HEAD
-TEST(TestCornerCases, E24) {
-  auto a = I();
-  auto b = I();
-  auto r = I(0);
-  Succeed(
-      "def f(int32 a, int32 b) -> (c) { c(i) = int32(a % b) where i in 0:1 }",
-      {a, b},
-      {r});
-  auto e = at::Scalar(a).toInt() % at::Scalar(b).toInt();
-  CHECK_EQ(at::Scalar(r[0]).toInt(), e);
-=======
 // This tests that the TC parser functions in the presence of arbitrary newlines
 TEST(TestCornerCases, E24) {
   auto a = F(1);
@@ -330,7 +318,18 @@
           fmaxf(at::Scalar(b[0]).toFloat(), at::Scalar(c[0]).toFloat())) +
           fmaxf(at::Scalar(b[0]).toFloat(), at::Scalar(c[0]).toFloat()),
       at::Scalar(d[0]).toFloat());
->>>>>>> 42d69ca6
+}
+
+TEST(TestCornerCases, E25) {
+  auto a = I();
+  auto b = I();
+  auto r = I(0);
+  Succeed(
+      "def f(int32 a, int32 b) -> (c) { c(i) = int32(a % b) where i in 0:1 }",
+      {a, b},
+      {r});
+  auto e = at::Scalar(a).toInt() % at::Scalar(b).toInt();
+  CHECK_EQ(at::Scalar(r[0]).toInt(), e);
 }
 
 int main(int argc, char** argv) {
